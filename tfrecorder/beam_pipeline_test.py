# Lint as: python3

# Copyright 2020 Google LLC.
#
# Licensed under the Apache License, Version 2.0 (the "License");
# you may not use this file except in compliance with the License.
# You may obtain a copy of the License at
#
#      http://www.apache.org/licenses/LICENSE-2.0
#
# Unless required by applicable law or agreed to in writing, software
# distributed under the License is distributed on an "AS IS" BASIS,
# WITHOUT WARRANTIES OR CONDITIONS OF ANY KIND, either express or implied.
# See the License for the specific language governing permissions and
# limitations under the License.

"""Tests for beam_pipeline."""

import functools
import glob
import os
import tempfile
import unittest
from unittest import mock

import apache_beam as beam
import frozendict
import tensorflow as tf
import tensorflow_transform as tft
from tensorflow_transform import beam as tft_beam

from tfrecorder import beam_pipeline
<<<<<<< HEAD
from tfrecorder import schema
=======
from tfrecorder import constants
from tfrecorder import test_utils
>>>>>>> 6744dd0c


# pylint: disable=protected-access

class BeamPipelineTests(unittest.TestCase):
  """Tests for beam_pipeline.py"""

  def test_processing_fn_with_int_label(self):
    'Test preprocessing fn with integer label.'
    element = {
        'split': 'TRAIN',
        'image_uri': 'gs://foo/bar.jpg',
        'label': 1}
    my_schema = frozendict.FrozenOrderedDict({
        'split': schema.split_key,
        'image_uri': schema.image_uri,
        'label': schema.integer_label})

    result = beam_pipeline._preprocessing_fn(element, schema_map=my_schema)
    self.assertEqual(element, result)

  @mock.patch('tfrecorder.beam_pipeline.tft')
  def test_processing_fn_with_string_label(self, mock_transform):
    'Test preprocessing fn with string label.'
    mock_transform.compute_and_apply_vocabulary.return_value = tf.constant(
        0, dtype=tf.int64)
    element = {
        'split': 'TRAIN',
        'image_uri': 'gs://foo/bar.jpg',
        'label': tf.constant('cat', dtype=tf.string)}
    result = beam_pipeline._preprocessing_fn(element,
                                             schema_map=schema.image_csv_schema)
    result['label'] = result['label'].numpy()
    self.assertEqual(0, result['label'])

  def test_write_to_tfrecord(self):
    """Test _write_to_tfrecord() fn."""
    tfr_writer = beam_pipeline._get_write_to_tfrecord(
        output_dir='tmp',
        prefix='foo',
        compress=True,
        num_shards=2)
    self.assertIsInstance(tfr_writer, beam.io.tfrecordio.WriteToTFRecord)

  def test_partition_fn(self):
    """Test the partition function."""

    test_data = {
        'split': 'update_me',
        'image_uri': 'gs://foo/bar0.jpg',
        'label': 1}

    for i, part in enumerate(['TRAIN', 'VALIDATION', 'TEST', 'FOO']):
      test_data['split'] = part.encode('utf-8')
      index = beam_pipeline._partition_fn(test_data, split_key='split')

      self.assertEqual(
          index, i,
          '{} should be index {} but was index {}'.format(part, i, index))


class GetSplitCountsTest(unittest.TestCase):
  """Tests `get_split_counts` function."""

  def setUp(self):
    self.df = test_utils.get_test_df()

  def test_all_splits(self):
    """Tests case where train, validation and test data exists"""
    expected = {'TRAIN': 2, 'VALIDATION': 2, 'TEST': 2}
    actual = beam_pipeline.get_split_counts(self.df)
    self.assertEqual(actual, expected)

  def test_one_split(self):
    """Tests case where only one split (train) exists."""
    df = self.df[self.df.split == 'TRAIN']
    expected = {'TRAIN': 2}
    actual = beam_pipeline.get_split_counts(df)
    self.assertEqual(actual, expected)

  def test_error_no_split_key(self):
    """Tests case no split key/column exists."""
    df = self.df.drop(constants.SPLIT_KEY, axis=1)
    with self.assertRaises(AssertionError):
      beam_pipeline.get_split_counts(df)


class TransformAndWriteTfrTest(unittest.TestCase):
  """Tests `_transform_and_write_tfr` function."""

  def setUp(self):
    self.pipeline = test_utils.get_test_pipeline()
    self.raw_df = test_utils.get_raw_feature_df()
    self.temp_dir_obj = tempfile.TemporaryDirectory(dir='/tmp', prefix='test-')
    self.test_dir = self.temp_dir_obj.name
    self.tfr_writer = functools.partial(
        beam_pipeline._get_write_to_tfrecord, output_dir=self.test_dir,
        compress='gzip', num_shards=2)
    self.converter = tft.coders.CsvCoder(
        constants.RAW_FEATURE_SPEC.keys(), constants.RAW_METADATA.schema)
    self.transform_fn_path = ('./tfrecorder/test_data/sample_tfrecords')

  def tearDown(self):
    self.temp_dir_obj.cleanup()

  def _get_dataset(self, pipeline, df):
    """Returns dataset `PCollection`."""
    return (pipeline
            | beam.Create(df.values.tolist())
            | beam.ParDo(beam_pipeline.ToCSVRows())
            | beam.Map(self.converter.decode))

  def test_train(self):
    """Tests case where training data is passed."""

    with self.pipeline as p:
      with tft_beam.Context(temp_dir=os.path.join(self.test_dir, 'tmp')):
        df = self.raw_df[self.raw_df.split == 'TRAIN']
        dataset = self._get_dataset(p, df)
        transform_fn = (
            beam_pipeline._transform_and_write_tfr(
                dataset, self.tfr_writer, label='Train'))
        _ = transform_fn | tft_beam.WriteTransformFn(self.test_dir)

    self.assertTrue(
        os.path.isdir(os.path.join(self.test_dir, 'transform_fn')))
    self.assertTrue(
        os.path.isdir(os.path.join(self.test_dir, 'transformed_metadata')))
    self.assertTrue(glob.glob(os.path.join(self.test_dir, 'train*.gz')))
    self.assertFalse(glob.glob(os.path.join(self.test_dir, 'validation*.gz')))
    self.assertFalse(glob.glob(os.path.join(self.test_dir, 'test*.gz')))

  def test_non_training(self):
    """Tests case where dataset contains non-training (e.g. test) data."""

    with self.pipeline as p:
      with tft_beam.Context(temp_dir=os.path.join(self.test_dir, 'tmp')):

        df = self.raw_df[self.raw_df.split == 'TEST']
        dataset = self._get_dataset(p, df)
        transform_fn = p | tft_beam.ReadTransformFn(self.transform_fn_path)
        beam_pipeline._transform_and_write_tfr(
            dataset, self.tfr_writer, transform_fn=transform_fn,
            label='Test')

    self.assertFalse(glob.glob(os.path.join(self.test_dir, 'train*.gz')))
    self.assertFalse(glob.glob(os.path.join(self.test_dir, 'validation*.gz')))
    self.assertTrue(glob.glob(os.path.join(self.test_dir, 'test*.gz')))


if __name__ == '__main__':
  unittest.main()<|MERGE_RESOLUTION|>--- conflicted
+++ resolved
@@ -30,12 +30,8 @@
 from tensorflow_transform import beam as tft_beam
 
 from tfrecorder import beam_pipeline
-<<<<<<< HEAD
 from tfrecorder import schema
-=======
-from tfrecorder import constants
 from tfrecorder import test_utils
->>>>>>> 6744dd0c
 
 
 # pylint: disable=protected-access
@@ -102,25 +98,27 @@
 
   def setUp(self):
     self.df = test_utils.get_test_df()
+    self.schema_map = schema.image_csv_schema
+    self.split_key = schema.get_key('split_key', self.schema_map)
 
   def test_all_splits(self):
     """Tests case where train, validation and test data exists"""
     expected = {'TRAIN': 2, 'VALIDATION': 2, 'TEST': 2}
-    actual = beam_pipeline.get_split_counts(self.df)
+    actual = beam_pipeline.get_split_counts(self.df, self.split_key)
     self.assertEqual(actual, expected)
 
   def test_one_split(self):
     """Tests case where only one split (train) exists."""
     df = self.df[self.df.split == 'TRAIN']
     expected = {'TRAIN': 2}
-    actual = beam_pipeline.get_split_counts(df)
+    actual = beam_pipeline.get_split_counts(df, self.split_key)
     self.assertEqual(actual, expected)
 
   def test_error_no_split_key(self):
     """Tests case no split key/column exists."""
-    df = self.df.drop(constants.SPLIT_KEY, axis=1)
+    df = self.df.drop(self.split_key, axis=1)
     with self.assertRaises(AssertionError):
-      beam_pipeline.get_split_counts(df)
+      beam_pipeline.get_split_counts(df, self.split_key)
 
 
 class TransformAndWriteTfrTest(unittest.TestCase):
@@ -134,8 +132,10 @@
     self.tfr_writer = functools.partial(
         beam_pipeline._get_write_to_tfrecord, output_dir=self.test_dir,
         compress='gzip', num_shards=2)
-    self.converter = tft.coders.CsvCoder(
-        constants.RAW_FEATURE_SPEC.keys(), constants.RAW_METADATA.schema)
+    self.raw_schema = schema.get_raw_schema_map(schema.image_csv_schema)
+    self.raw_metadata = schema.get_raw_metadata(self.raw_df.columns,
+                                                self.raw_schema)
+    self.converter = schema.get_tft_coder(self.raw_df.columns, self.raw_schema)
     self.transform_fn_path = ('./tfrecorder/test_data/sample_tfrecords')
 
   def tearDown(self):
@@ -155,9 +155,14 @@
       with tft_beam.Context(temp_dir=os.path.join(self.test_dir, 'tmp')):
         df = self.raw_df[self.raw_df.split == 'TRAIN']
         dataset = self._get_dataset(p, df)
+        preprocessing_fn = functools.partial(beam_pipeline._preprocessing_fn, 
+                                             schema_map=self.raw_schema)
         transform_fn = (
             beam_pipeline._transform_and_write_tfr(
-                dataset, self.tfr_writer, label='Train'))
+                dataset, self.tfr_writer,
+                preprocessing_fn=preprocessing_fn,
+                raw_metadata=self.raw_metadata,
+                label='Train'))
         _ = transform_fn | tft_beam.WriteTransformFn(self.test_dir)
 
     self.assertTrue(
@@ -179,7 +184,7 @@
         transform_fn = p | tft_beam.ReadTransformFn(self.transform_fn_path)
         beam_pipeline._transform_and_write_tfr(
             dataset, self.tfr_writer, transform_fn=transform_fn,
-            label='Test')
+            raw_metadata=self.raw_metadata, label='Test')
 
     self.assertFalse(glob.glob(os.path.join(self.test_dir, 'train*.gz')))
     self.assertFalse(glob.glob(os.path.join(self.test_dir, 'validation*.gz')))
