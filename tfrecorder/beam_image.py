--- conflicted
+++ resolved
@@ -65,13 +65,8 @@
   try:
     with tf.io.gfile.GFile(image_uri, 'rb') as f:
       return Image.open(f)
-<<<<<<< HEAD
-  except tf.python.framework.errors_impl.NotFoundError as nfe:
-    raise OSError('File {} was not found.'.format(image_uri)) from nfe
-=======
   except tf.python.framework.errors_impl.NotFoundError as e:
     raise OSError('File {} was not found.'.format(image_uri)) from e
->>>>>>> 6744dd0c
 
 
 # pylint: disable=abstract-method
