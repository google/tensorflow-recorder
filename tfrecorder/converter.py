--- conflicted
+++ resolved
@@ -68,7 +68,7 @@
         'DataflowRunner requires a tfrecorder whl file for remote execution.')
 
 
-<<<<<<< HEAD
+
 def _path_split(filepath: str) -> Tuple[str, str]:
   """Splits `filepath` into (head, tail) where `tail` part after last '/'.
 
@@ -135,8 +135,7 @@
       rows, columns=input_schema.IMAGE_CSV_SCHEMA.get_input_keys())
 
 
-=======
->>>>>>> 6e3bbb8e
+
 def _is_directory(input_data) -> bool:
   """Returns True if `input_data` is a directory; False otherwise."""
 
