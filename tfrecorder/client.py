# Lint as: python3

# Copyright 2020 Google LLC.
#
# Licensed under the Apache License, Version 2.0 (the "License");
# you may not use this file except in compliance with the License.
# You may obtain a copy of the License at
#
#      http://www.apache.org/licenses/LICENSE-2.0
#
# Unless required by applicable law or agreed to in writing, software
# distributed under the License is distributed on an "AS IS" BASIS,
# WITHOUT WARRANTIES OR CONDITIONS OF ANY KIND, either express or implied.
# See the License for the specific language governing permissions and
# limitations under the License.

"""Provides a common interface for TFRecorder to DF Accessor and CLI.

client.py provides create_tfrecords() to upstream clients including
the Pandas DataFrame Accessor (accessor.py) and the CLI (cli.py).
"""
import logging
import os
from typing import Any, Dict, Optional, Sequence, Tuple, Union

import apache_beam as beam
import pandas as pd
import tensorflow as tf

from tfrecorder import beam_pipeline
from tfrecorder import common
from tfrecorder import constants
from tfrecorder import input_schema
from tfrecorder import types

<<<<<<< HEAD
=======
# TODO(mikebernico) Add test for only one split_key.
def _validate_data(df: pd.DataFrame,
                   schema_map: Dict[str, collections.namedtuple]):
  """Verifies data is consistent with schema."""

  for key, value in schema_map.items():
    _ = value # TODO(mikebernico) Implement type checking.
    if key not in df.columns:
      raise AttributeError(
          f'DataFrame does not contain expected column: {key}. '
          f'Ensure header matches schema keys: {list(schema_map.keys())}.')
>>>>>>> f7d7d8d9

def _validate_runner(
    runner: str,
    project: str,
    region: str,
    tfrecorder_wheel: str):
  """Validates an appropriate beam runner is chosen."""
  if runner not in ['DataflowRunner', 'DirectRunner']:
    raise AttributeError('Runner {} is not supported.'.format(runner))

  if (runner == 'DataflowRunner') & (
      any(not v for v in [project, region])):
    raise AttributeError(
        'DataflowRunner requires valid `project` and `region` to be specified.'
        'The `project` is {} and `region` is {}'.format(project, region))

  if (runner == 'DataflowRunner') & (not tfrecorder_wheel):
    raise AttributeError(
        'DataflowRunner requires a tfrecorder whl file for remote execution.')


def _path_split(filepath: str) -> Tuple[str, str]:
  """Splits `filepath` into (head, tail) where `tail` part after last '/'.

  e.g.
    filepath = '/path/to/image/file.jpg'
    head, tail = _path_split(filepath)
    # head -> '/path/to/image'
    # tail -> 'file.jpg'

  Similar to `os.path.split` but supports GCS paths (prefix: gs://).
  """

  if filepath.startswith(constants.GCS_PREFIX):
    _, path = filepath.split(constants.GCS_PREFIX)
    head, tail = os.path.split(path)
    return constants.GCS_PREFIX + head, tail

  return os.path.split(filepath)


def _read_image_directory(image_dir: str) -> pd.DataFrame:
  """Reads image data from a directory into a Pandas DataFrame.

  Expected directory structure:
    image_dir/
      <dataset split>/
        <label>/
          <image file>

  Example expected directory structure:
    image_dir/
      TRAIN/
        label0/
          image_000.jpg
          image_001.jpg
          ...
        label1/
          image_100.jpg
          ...
      VALIDATION/
        ...

  Output will be based on `schema.image_csv_schema`.
  The subdirectories should only contain image files.
  See `beam_image.load` for supported image formats.
  """

  rows = []
  split_values = types.SplitKey.allowed_values
  for root, _, files in tf.io.gfile.walk(image_dir):
    if files:
      root_, label = _path_split(root)
      _, split = _path_split(root_)
      if split not in split_values:
        logging.warning('Unexpected split value: %s. Skipping %s',
                        split, root)
      # TODO(cezequiel): Add guard for non image files (e.g. .DS_Store)
      for f in files:
        image_uri = os.path.join(root, f)
        row = [split, image_uri, label]
        rows.append(row)

  return pd.DataFrame(
      rows, columns=input_schema.IMAGE_CSV_SCHEMA.get_input_keys())


def _is_directory(input_data) -> bool:
  """Returns True if `input_data` is a directory; False otherwise."""

  return tf.io.gfile.isdir(input_data)


def _get_job_name(job_label: str = None) -> str:
  """Returns Beam runner job name.

  Args:
    job_label: A user defined string that helps define the job.

  Returns:
    A job name compatible with apache beam runners, including a time stamp to
      insure uniqueness.
  """

  job_name = 'tfrecorder-' + common.get_timestamp()
  if job_label:
    job_label = job_label.replace('_', '-')
    job_name += '-' + job_label

  return job_name


def _get_job_dir(output_path: str, job_name: str) -> str:
  """Returns Beam processing job directory."""

  return os.path.join(output_path, job_name)


def _get_dataflow_url(job_id: str, project: str, region: str) -> str:
  """Returns Cloud DataFlow URL for Apache Beam job."""

  return f'{constants.CONSOLE_DATAFLOW_URI}{region}/{job_id}?=project={project}'


def read_csv(
    csv_file: str,
    header: Optional[Union[str, int, Sequence]] = 'infer',
    names: Optional[Sequence] = None) -> pd.DataFrame:
  """Returns a a Pandas DataFrame from a CSV file."""

  if header is None and not names:
    names = list(input_schema.IMAGE_CSV_SCHEMA.get_input_keys())

  with tf.io.gfile.GFile(csv_file) as f:
    return pd.read_csv(f, names=names, header=header)


def to_dataframe(
    input_data: Union[str, pd.DataFrame],
    header: Optional[Union[str, int, Sequence]] = 'infer',
    names: Optional[Sequence] = None) -> pd.DataFrame:
  """Converts `input_data` to a Pandas DataFrame."""

  if isinstance(input_data, pd.DataFrame):
    df = input_data[names] if names else input_data

  elif isinstance(input_data, str) and input_data.endswith('.csv'):
    df = read_csv(input_data, header, names)

  elif isinstance(input_data, str) and _is_directory(input_data):
    df = _read_image_directory(input_data)

  else:
    raise ValueError('Unsupported `input_data`: {}'.format(type(input_data)))

  return df


def _get_beam_metric(
    metric_filter: beam.metrics.MetricsFilter,
    result: beam.runners.runner.PipelineResult,
    metric_type: str = 'counters') -> Optional[int]:
  """Queries a beam pipeline result for a specificed metric.

  Args:
    metric_filter: an instance of apache_beam.metrics.MetricsFilter()
    metric_type: A metric type (counters, distributions, etc.)

  Returns:
    Counter value or None
  """
  query_result = result.metrics().query(metric_filter)
  result_val = None
  if query_result[metric_type]:
    result_val = query_result[metric_type][0].result
  return result_val


def _configure_logging(logfile):
  """Configures logging options."""
  # Remove default handlers that TF set for us.
  logger = logging.getLogger('')
  logger.handlers = []
  handler = logging.FileHandler(logfile)
  logger.addHandler(handler)
  logger.setLevel(constants.LOGLEVEL)
  # This disables annoying Tensorflow and TFX info/warning messages on console.
  tf_logger = logging.getLogger('tensorflow')
  tf_logger.handlers = []
  tf_logger.addHandler(handler)


# pylint: disable=too-many-arguments
# pylint: disable=too-many-locals

def create_tfrecords(
    source: Union[str, pd.DataFrame],
    output_dir: str,
    schema: input_schema.Schema = input_schema.IMAGE_CSV_SCHEMA,
    header: Optional[Union[str, int, Sequence]] = 'infer',
    names: Optional[Sequence] = None,
    runner: str = 'DirectRunner',
    project: Optional[str] = None,
    region: Optional[str] = None,
    tfrecorder_wheel: Optional[str] = None,
    dataflow_options: Optional[Dict[str, Any]] = None,
    job_label: str = 'create-tfrecords',
    compression: Optional[str] = 'gzip',
    num_shards: int = 0) -> Dict[str, Any]:
  """Generates TFRecord files from given input data.

  TFRecorder provides an easy interface to create image-based tensorflow records
  from a dataframe containing GCS locations of the images and labels.

  Usage:
    import tfrecorder

    job_id = tfrecorder.client.create_tfrecords(
        train_df,
        output_dir='gcs://foo/bar/train',
        runner='DirectFlowRunner)

  Args:
    source: Pandas DataFrame, CSV file or image directory path.
    output_dir: Local directory or GCS Location to save TFRecords to.
    schema: An instance of input_schema.Schema.
    header: Indicates row/s to use as a header. Not used when `input_data` is
      a Pandas DataFrame.
      If 'infer' (default), header is taken from the first line of a CSV
    runner: Beam runner. Can be 'DirectRunner' or 'DataFlowRunner'
    project: GCP project name (Required if DataflowRunner)
    region: GCP region name (Required if DataflowRunner)
    tfrecorder_wheel: Required for GCP Runs, path to the tfrecorder whl.
    dataflow_options: Options dict for DataflowRunner
    job_label: User supplied description for the Beam job name.
    compression: Can be 'gzip' or None for no compression.
    num_shards: Number of shards to divide the TFRecords into. Default is
        0 = no sharding.

  Returns:
    job_results: Dict
      job_id: Dataflow Job ID or 'DirectRunner'
      metrics: (optional) Beam metrics. Only used for DirectRunner
      dataflow_url: (optional) Job URL for DataflowRunner
  """

  df = to_dataframe(source, header, names)

  _validate_runner(runner, project, region, tfrecorder_wheel)

  logfile = os.path.join('/tmp', constants.LOGFILE)
  _configure_logging(logfile)

  job_name = _get_job_name(job_label)
  job_dir = _get_job_dir(output_dir, job_name)

  p = beam_pipeline.build_pipeline(
      df,
      job_dir=job_dir,
      runner=runner,
      project=project,
      region=region,
      compression=compression,
      num_shards=num_shards,
      schema=schema,
      tfrecorder_wheel=tfrecorder_wheel,
      dataflow_options=dataflow_options,
  )

  result = p.run()

  if runner == 'DirectRunner':
    logging.info('Using DirectRunner - blocking until job completes.')
    result.wait_until_finish()

    row_count_filter = beam.metrics.MetricsFilter().with_name('row_count')
    good_image_filter = beam.metrics.MetricsFilter().with_name('image_good')
    bad_image_filter = beam.metrics.MetricsFilter().with_name('image_bad')

    row_count = _get_beam_metric(row_count_filter, result)
    good_image_count = _get_beam_metric(good_image_filter, result)
    bad_image_count = _get_beam_metric(bad_image_filter, result)

    metrics = {
        'rows': row_count,
        'good_images': good_image_count,
        'bad_images': bad_image_count,
    }

    job_result = {
        'job_id': 'DirectRunner',
        'metrics': metrics
    }
    logging.info("Job Complete.")

  elif runner == 'DataflowRunner':
    logging.info("Using Dataflow Runner.")
    job_id = result.job_id()
    url = _get_dataflow_url(job_id, project, region)
    job_result = {
        'job_id': job_id,
        'dataflow_url': url,
    }
    # Copy the logfile to GCS output dir
    common.copy_logfile_to_gcs(logfile, output_dir)

  else:
    raise ValueError(f'Unsupported runner: {runner}')

  job_result['tfrecord_dir'] = job_dir

  return job_result<|MERGE_RESOLUTION|>--- conflicted
+++ resolved
@@ -19,6 +19,7 @@
 client.py provides create_tfrecords() to upstream clients including
 the Pandas DataFrame Accessor (accessor.py) and the CLI (cli.py).
 """
+
 import logging
 import os
 from typing import Any, Dict, Optional, Sequence, Tuple, Union
@@ -33,20 +34,19 @@
 from tfrecorder import input_schema
 from tfrecorder import types
 
-<<<<<<< HEAD
-=======
+
 # TODO(mikebernico) Add test for only one split_key.
-def _validate_data(df: pd.DataFrame,
-                   schema_map: Dict[str, collections.namedtuple]):
+def _validate_data(df: pd.DataFrame, schema: input_schema.Schema):
   """Verifies data is consistent with schema."""
 
-  for key, value in schema_map.items():
+  for key, value in schema.input_schema_map.items():
     _ = value # TODO(mikebernico) Implement type checking.
     if key not in df.columns:
+      schema_keys = list(schema.input_schema_map.keys())
       raise AttributeError(
           f'DataFrame does not contain expected column: {key}. '
-          f'Ensure header matches schema keys: {list(schema_map.keys())}.')
->>>>>>> f7d7d8d9
+          f'Ensure header matches schema keys: {schema_keys}.')
+
 
 def _validate_runner(
     runner: str,
@@ -295,6 +295,7 @@
 
   df = to_dataframe(source, header, names)
 
+  _validate_data(df, schema)
   _validate_runner(runner, project, region, tfrecorder_wheel)
 
   logfile = os.path.join('/tmp', constants.LOGFILE)
